header.main {
    position: relative;
    z-index: 9999;
    max-width: 100em;
    margin: 0 auto;
    background: $white;
    padding: 1.5em 5.5% 1.25em;
    transition: padding .3s ease;

    &::before {
        content: "";
        position: absolute;
        z-index: -1;
        display: block;
        top: 0; left: 0; width: 100%; height: 100%;
        background: $white;
        box-shadow: 0 10px 15px -8px rgba($black, 0);
        transform: translate3d(0px, 0px, 0px);
        transition: box-shadow .6s ease;
    }

    .nav--on & {
        &::before {
            box-shadow: 0 10px 15px -8px rgba($black, .1);
        }
    }

    .logo {
        display: flex;
        align-items: center;
        margin-right: auto;

        .mark {
            margin-right: 1.25em;
        }

        .type {
            display: none;
        }
    }

    .search_box {
        position: relative;
        z-index: 10;
        display: flex;
        justify-content: flex-end;
        margin-left: auto;
        flex: 1;

        .input_group {
            padding: 0;
            width: 1em;
            transition: width .5s ease;

            input[type="search"] {
                margin: 0;
                border-bottom-color: $white;

                &:focus {
                    width: 100%;
                    border-bottom-color: $black;
                }
            }

            input[type="text"] {
                margin: 0;
            }

            input[type="submit"] {
                top: .35em;
            }

            &:hover {
                width: 100%;

                input[type="search"] {
                    border-bottom-color: $black;
                }
            }
        }

        &.search--on {
            .input_group {
                width: 100%;

                input[type="search"] {
                    border-bottom-color: $black;
                }
            }
        }
    }

    .header_content {
        display: flex;
        align-items: center;

        .trigger_contain {
            display: block;
            width: 1.3125em;
            margin-left: 2em;

            .nav_trigger {
                left: 0;
            }
        }
    }

    @include fl-break-height(25em) {
        padding: 2em 5.5% 1.5em;
    }

    @include fl-break-height(40em) {
        padding: 2.4375em 5.5% 2em;
    }

    @include fl-break(45em) {
        .logo {
            margin-right: 1.25em;

            .type {
                display: block;
            }
        }
    }

    @include fl-break(72em) {
        padding-top: 2.75em;
        background: none;

        .logo {
            margin-right: 3%;
            transform: translateY(-.25em);
        }

        &::before {
            display: none;
        }

        .search_box {
            position: absolute;
            right: 0;
            flex: initial;
            width: 23%;

            .input_group {
                padding: 0;
                width: 100%;
                transition: width .5s ease;

                input[type="search"] {
                    margin: 0;
                    border-bottom-color: $gray;

                    &:focus {
                        width: 100%;
                        border-bottom-color: $black;
                    }
                }

                input[type="submit"] {
                    top: .35em;
                }

                &:hover {
                    width: 100%;

                    input[type="search"] {
                        border-bottom-color: $black;
                    }
                }
            }

            &.search--on {
                .input_group {
                    width: 100%;

                    input[type="search"] {
                        border-bottom-color: $black;
                    }
                }
            }
        }

        .header_content {
            .trigger_contain {
                display: none;
            }
        }
    }

    @include fl-break(80em) {
        .logo {
            margin-right: 4.5%;
        }
    }
}

nav.main {
    position: absolute;
    z-index: -2;
    top: 100%; left: 0; width: 100%;
    background: $white;
    transform: translateY(-1em);
    box-shadow: 0 20px 30px -16px rgba($black, .2);
    transition: transform .4s ease;

    .nav_contain {
        max-height: 0;
        overflow: scroll;
        opacity: 0;
        padding: 0 5.5%;
        transform: translateY(-2em);
        transition: opacity .4s ease, max-height .6s ease, transform .4s ease;
    }

    .nav_contain > ul {
        list-style-type: none;
        margin: 0; padding: 2em 0;

        &> li {
            border-bottom: 1px solid rgba($gray, .5);

            &:last-child {
                border-bottom: none;
            }
        }

        li {
            display: block;
            padding: .75em 0;
            text-align: center;

            a {
                position: relative;
                display: block;
                color: $black;
                text-decoration: none;
<<<<<<< HEAD
                -webkit-tap-highlight-color: rgba(0,0,0,0);
                
=======

>>>>>>> 1f0f4dd3
                &.drop_trigger {
                    display: flex;
                    align-items: center;
                    justify-content: center;

                    .arrow {
                        margin-left: .5em;

                        img {
                            display: block;
                            transition: transform .3s ease;
                        }
                    }
                }

                &:hover {
                    transform: scale(1.03);
                }
            }

            .drop_contain {
                width: 105%;
                margin-left: -2.5%;
                max-height: 0;
                overflow: hidden;
                transition: max-height .3s ease;
            }

            &.drop--on {
                .drop_trigger {
                    .arrow img {
                        transform: rotate(180deg);
                    }
                }

                .drop_contain {
                    overflow: visible;
                    max-height: 105em;
                }
            }

            ul.ecosystem {
                margin: 0; padding: 1em 0 0;

                li {
                    margin: 0 0 1em;
                    padding: 0 5%;

                    a {
                        display: flex;
                    }
                }
            }
        }
    }

    .nav--on & {
        transform: translateY(0);

        .nav_contain {
            max-height: calc(100vh - 96px);
            transform: translateY(0);
            opacity: 1;
        }
    }

    @include fl-break-height(25em) {
        .nav--on & {
            .nav_contain {
                max-height: calc(100vh - 108px);
            }
        }
    }

    @include fl-break-height(40em) {
        .nav--on & {
            .nav_contain {
                max-height: calc(100vh - 123px);
            }
        }
    }

    @include fl-break(33em) {
        .nav_contain > ul li {
            ul.ecosystem {
                display: flex;
                flex-wrap: wrap;
                justify-content: center;

                li {
                    width: 50%;
                    padding: 0 2.5%;
                }
            }

            &.drop--on {
                .drop_contain {
                    max-height: 58em;
                }
            }
        }
    }

    @include fl-break(40em) {
        .nav_contain > ul li {
            ul.ecosystem {
                display: flex;
                flex-wrap: wrap;
                justify-content: center;

                li {
                    width: 50%;
                    padding: 0 2.5%;

                    a {
                        padding: 1em;

                        .system_icon {
                            width: 3.5em; height: 3.5em;
                            margin-right: 1em;
                        }

                        .system_info {
                            font-size: 1.25em;
                        }
                    }
                }
            }

            &.drop--on {
                .drop_contain {
                    max-height: 58em;
                }
            }
        }
    }

    @include fl-break(45em) {
        .nav_contain {
            padding: 0 calc(5.5% + 2em);
        }

        .nav_contain > ul li {
            &.drop--on {
                .drop_contain {
                    max-height: 70em;
                }
            }
        }
    }

    @include fl-break(58em) {
        .nav_contain > ul li {
            .drop_contain {
                width: 102%;
                margin-left: -1%;
            }

            ul.ecosystem {
                li {
                    width: 33%;
                    padding: 0 1%;
                    margin-bottom: 1.5em;
                }
            }
        }
    }

    @include fl-break(72em) {
        position: static;
        z-index: 1;
        top: auto; left: auto; width: auto;
        background: none;
        transform: translateY(0);
        box-shadow: none;
        transition: none;

        .nav_contain {
            max-height: 100vh;
            overflow: visible;
            opacity: 1;
            padding: 0;
            transform: none;
            transition: none;
            margin-right: 300px;
        }

        .nav_contain > ul {
            display: flex;
            align-items: center;
            padding: 0; margin: 0;

            &> li {
                margin-right: 8.5%;
                border-bottom: none;

                &:last-child {
                    margin-right: 0;
                }
            }

            li {
                position: relative;

                a.drop_trigger .arrow {
                    min-width: 10px;
                }

                .drop_contain {
                    position: absolute;
                    top: 100%; left: 50%;
                    transform: translateX(-50%);
                    margin: 0;
                    width: 55em;
                    box-shadow: 0 20px 30px -16px rgba($black, .2);
                }

                &.active > a::after {
                    content: "";
                    position: absolute;
                    top: calc(100% + .25em); left: 0; right: 0;
                    height: 3px;
                    background: $red;
                }

                &.drop--on {
                    .drop_trigger {
                        .arrow img {
                            transform: rotate(180deg);
                        }
                    }

                    .drop_contain {
                        overflow: hidden;
                        max-height: 55em;

                    }
                }

                ul.ecosystem {
                    background: $white;

                    li {
                        margin: 0 0 1.5em;
                        padding: 0 2%;
                    }
                }
            }
        }

        .partners & {
            .nav_contain > ul > li.partners_link > a::after {
                content: "";
                position: absolute;
                top: calc(100% + .25em); left: 0; right: 0;
                height: 3px;
                background: $red;
            }
        }

        .nav--on & {
            transform: translateY(0);

            .nav_contain {
                max-height: calc(100vh - 96px);
                transform: translateY(0);
                opacity: 1;
            }
        }
    }

    @include fl-break(80em) {
        .nav_contain > ul {
            &> li {
                margin-right: 10%;
            }
        }
    }
}<|MERGE_RESOLUTION|>--- conflicted
+++ resolved
@@ -235,12 +235,8 @@
                 display: block;
                 color: $black;
                 text-decoration: none;
-<<<<<<< HEAD
                 -webkit-tap-highlight-color: rgba(0,0,0,0);
                 
-=======
-
->>>>>>> 1f0f4dd3
                 &.drop_trigger {
                     display: flex;
                     align-items: center;

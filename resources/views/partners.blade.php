@extends('partials.layout')

@section('content')
    @include('partials.header')

    <div class="">
        <div class="content_contain">
            <div class="relative overflow-hidden">
                <div class="contain">
                    <section class="py-12 md:py-20 xl:py-28">
                        <div style="width: 120%;z-index: -9998" class="hidden md:transform md:translate-x-1/4 md:absolute md:-top-24 md:-right-48 md:flex md:items-center lg:-top-32 xl:-top-48">
                            <video poster="/img/blocks/blocks_1.jpg" playsinline autoplay muted loop>
                                <source src="/img/blocks/blocks_1.mp4" type="video/mp4">
                            </video>
                        </div>
                        <div class="max-w-screen-xl mx-auto px-8 space-y-8 md:space-y-0 md:flex md:items-end">
                            <div class="md:flex-1">
                                <h1 class="max-w-md font-medium text-3xl tracking-tight sm:text-4xl md:max-w-4xl md:text-5xl md:leading-tight xl:text-6xl">Making the web a better place with Laravel</h1>
                                <p class="mt-3 max-w-xl text-gray-600 sm:mt-5 md:max-w-2xl md:mt-8 md:text-lg">Laravel Partners are elite shops providing top-notch Laravel development and consulting. Each of our partners can help you craft a beautiful, well-architected project.</p>
                            </div>
                            <div class="md:px-12 md:flex-shrink-0 md:flex md:items-end md:justify-center">
                                <x-button.primary href="https://docs.google.com/forms/d/e/1FAIpQLSeOTE1G6zxSPbKdmQ59UKkL_Rja_ddAyG6Y6xxGdSGAWlNTFA/viewform?usp=sf_link">
                                    Become A Partner
                                </x-button.primary>
                            </div>
                        </div>
                    </section>
                </div>

                <section class="relative">
                    <div class="max-w-screen-xl mx-auto px-8 py-12 md:py-20 lg:py-32">
                        <div class="flex flex-col">
                            @if($featured == 'tighten')
                                <img class="w-full md:absolute md:right-1/2 md:top-0 md:w-224" src="/img/partners/img_tighten_detail.jpeg" alt="Tighten" style="right: 48%;">
                                <div class="p-12 bg-white shadow-lg md:relative md:w-3/4 md:ml-auto lg:px-24 lg:py-20">
                                    <h6 class="text-gray-600 font-medium text-sm">Featured Partner</h6>
                                    <img class="mt-6" src="/img/partners/tighten.min.svg" alt="Tighten">
                                    <p class="mt-6 text-gray-600 lg:text-lg">Tighten is a team of Laravel community leaders, web development industry veterans, and multi-disciplinary creators. We’ve built, rescued, refactored, and supported a huge number of Laravel applications since Laravel’s earliest days. Whatever your challenge, we have the experience and knowledge to help.</p>
                                    <a href="/partner/tighten" class="group mt-8 inline-flex items-center text-red-600 font-medium">
                                        <span>More about Tighten</span>
                                        <span class="ml-3 transform transition group-hover:translate-x-1">→</span>
                                    </a>
                                </div>
                            @elseif($featured == 'vehikl')
                                <img class="w-full md:absolute md:right-1/2 md:top-0 md:w-224" src="/img/partners/img_vehikl.jpg" alt="Vehikl">
                                <div class="p-12 bg-white shadow-lg md:relative md:w-3/4 md:ml-auto lg:px-24 lg:py-20">
                                    <h6 class="text-gray-600 font-medium text-sm">Featured Partner</h6>
                                    <img class="mt-6" src="/img/partners/vehikl.min.svg" alt="Vehikl">
                                    <p class="mt-6 text-gray-600 lg:text-lg">Vehikl is a team of code-crushing Laravel experts. Over the years we have built a variety of web applications for customers using Laravel as our framework of choice and implemented Lean Agile development techniques to build professional applications that are functional and easy to use.</p>
                                    <a href="/partner/vehikl" class="group mt-8 inline-flex items-center text-red-600 font-medium">
                                        <span>More about Vehikl</span>
                                        <span class="ml-3 transform transition group-hover:translate-x-1">→</span>
                                    </a>
                                </div>
                            @elseif($featured == 'devsquad')
                                <img class="w-full md:absolute md:right-1/2 md:top-0 md:w-224" src="/img/partners/img_devsquad_detail.jpg" alt="DevSquad" style="right: 53%;">
                                <div class="p-12 bg-white shadow-lg md:relative md:w-3/4 md:ml-auto lg:px-24 lg:py-20">
                                    <h6 class="text-gray-600 font-medium text-sm">Featured Partner</h6>
                                    <img class="mt-6" src="/img/partners/devsquad.png" alt="DevSquad" style="max-width: 200px;">
                                    <p class="mt-6 text-gray-600 lg:text-lg">DevSquad team members have unique and diverse skills, and this cross-functionality lets us successfully complete any mission.</p>
                                    <a href="/partner/dev-squad" class="group mt-8 inline-flex items-center text-red-600 font-medium">
                                        <span>More about DevSquad</span>
                                        <span class="ml-3 transform transition group-hover:translate-x-1">→</span>
                                    </a>
                                </div>
                            @elseif($featured == '64robots')
                                <img class="w-full md:absolute md:right-1/2 md:top-0 md:w-224" src="/img/partners/img_64robots_detail.jpg" alt="64Robots" style="right: 40%;">
                                <div class="p-12 bg-white shadow-lg md:relative md:w-3/4 md:ml-auto lg:px-24 lg:py-20">
                                    <h6 class="text-gray-600 font-medium text-sm">Featured Partner</h6>
                                    <img class="mt-6" src="/img/partners/64Robots.min.svg" alt="64Robots" style="max-width: 200px;">
                                    <p class="mt-6 text-gray-600 lg:text-lg">64 Robots is a team of Laravel experts brought together by a desire to create cutting edge web products. Whether building something new or refactoring a product in need of help, we'll give you a personal and thoughtful approach to development.</p>
                                    <a href="/partner/64robots" class="group mt-8 inline-flex items-center text-red-600 font-medium">
                                        <span>More about 64 Robots</span>
                                        <span class="ml-3 transform transition group-hover:translate-x-1">→</span>
                                    </a>
                                </div>
<<<<<<< HEAD
                            @elseif($featured == 'kirschbaum')
                                <img class="w-full md:absolute md:right-1/2 md:top-0 md:w-224" src="/img/partners/img_kirschbaum_detail.jpg" alt="Kirschbaum" style="right: 20%;">
                                <div class="p-12 bg-white shadow-lg md:relative md:w-3/4 md:ml-auto lg:px-24 lg:py-20">
                                    <h6 class="text-gray-600 font-medium text-sm">Featured Partner</h6>
                                    <img class="mt-6" src="/img/partners/kirschbaum-2.min.svg" alt="Kirschbaum" style="max-width: 300px;">
                                    <p class="mt-6 text-gray-600 lg:text-lg">A team of carefully curated Laravel experts with a history of delivering practical and efficient solutions to complex problems.</p>
                                    <a href="/partner/kirschbaum-development-group" class="group mt-8 inline-flex items-center text-red-600 font-medium">
                                        <span>More about Kirschbaum</span>
=======
                            @elseif($featured == 'byte5')
                                <img class="w-full md:absolute md:right-1/2 md:top-0 md:w-224" width="1200" height="800" src="/img/partners/byte5_banner.jpg" alt="byte5" style="right: 53%;">
                                <div class="p-12 bg-white shadow-lg md:relative md:w-3/4 md:ml-auto lg:px-24 lg:py-20">
                                    <h6 class="text-gray-600 font-medium text-sm">Featured Partner</h6>
                                    <img class="mt-6" src="/img/partners/byte5_logo.svg" alt="byte5" style="max-width: 200px;">
                                    <p class="mt-6 text-gray-600 lg:text-lg">byte5 is a web technology company based in Frankfurt, Germany. For over 10 years we have been specializing in innovative open source technologies.</p>
                                    <a href="/partner/byte5" class="group mt-8 inline-flex items-center text-red-600 font-medium">
                                        <span>More about byte5</span>
>>>>>>> 0158b38c
                                        <span class="ml-3 transform transition group-hover:translate-x-1">→</span>
                                    </a>
                                </div>
                            @endif
                        </div>
                    </div>
                </section>

                <div class="max-w-screen-xl mx-auto px-8 py-12 md:py-32">
                    <ul class="grid grid-cols-1 gap-x-4 gap-y-6 md:grid-cols-2 lg:grid-cols-3 lg:gap-8">
                        @foreach($otherPartners as $i => $otherPartner)
                            <li>
                                <div class="flex flex-col h-full p-12 bg-white shadow-lg">
                                    @if($otherPartner == 'tighten')
                                        <div class="h-10">
                                            <img src="/img/partners/tighten.min.svg" alt="Tighten" class="h-full">
                                        </div>
                                        <p class="mt-6 flex-1 text-xs text-gray-600 md:text-sm">Their team of top-notch Laravel developers will build your product, help you take it to market, and iterate with you as things change.</p>
                                        <a href="/partner/tighten" class="group mt-6 inline-flex items-center text-red-600 font-medium">
                                            <span>More about Tighten</span>
                                            <span class="ml-2 transform transition-transform group-hover:translate-x-1">→</span>
                                        </a>
                                    @elseif($otherPartner == 'vehikl')
                                        <div class="h-10">
                                            <img src="/img/partners/vehikl.min.svg" alt="Vehikl" class="h-full">
                                        </div>
                                        <p class="mt-6 flex-1 text-xs text-gray-600 md:text-sm">A team of code-crushing Laravel experts. Over the years we have built a variety of web applications for customers using Laravel.</p>
                                        <a href="/partner/vehikl" class="group mt-6 inline-flex items-center text-red-600 font-medium">
                                            <span>More about Vehikl</span>
                                            <span class="ml-2 transform transition-transform group-hover:translate-x-1">→</span>
                                        </a>
                                    @elseif($otherPartner == 'devsquad')
                                        <div class="h-10">
                                            <img src="/img/partners/devsquad.png" alt="DevSquad" class="h-full">
                                        </div>
                                        <p class="mt-6 flex-1 text-xs text-gray-600 md:text-sm">DevSquad team members have unique and diverse skills, and this cross-functionality lets us successfully complete any mission.</p>
                                        <a href="/partner/dev-squad" class="group mt-6 inline-flex items-center text-red-600 font-medium">
                                            <span>More about DevSquad</span>
                                            <span class="ml-2 transform transition-transform group-hover:translate-x-1">→</span>
                                        </a>
                                    @elseif($otherPartner == '64robots')
                                        <div class="h-10">
                                            <img src="/img/partners/64Robots.min.svg" alt="64 Robots" class="h-full">
                                        </div>
                                        <p class="mt-6 flex-1 text-xs text-gray-600 md:text-sm">64 Robots is a team of Laravel experts with a background in building successful startups and SaaS products.</p>
                                        <a href="/partner/64robots" class="group mt-6 inline-flex items-center text-red-600 font-medium">
                                            <span>More about 64 Robots</span>
                                            <span class="ml-2 transform transition-transform group-hover:translate-x-1">→</span>
                                        </a>
                                    @elseif($otherPartner == 'kirschbaum')
                                        <div class="h-10">
                                            <img src="/img/partners/kirschbaum-2.min.svg" alt="Kirschbaum" class="h-full">
                                        </div>
                                        <p class="mt-6 flex-1 text-xs text-gray-600 md:text-sm">A team of carefully curated Laravel experts with a history of delivering practical and efficient solutions to complex problems.</p>
                                        <a href="/partner/kirschbaum-development-group" class="group mt-6 inline-flex items-center text-red-600 font-medium">
                                            <span>More about Kirschbaum</span>
                                            <span class="ml-2 transform transition-transform group-hover:translate-x-1">→</span>
                                        </a>
                                    @endif
                                </div>
                            </li>
                        @endforeach
<<<<<<< HEAD
<!--                         <li>
=======
                        <li>
                            <div class="flex flex-col h-full p-12 bg-white shadow-lg">
                                <div class="h-10">
                                    <img src="/img/partners/kirschbaum-2.min.svg" alt="Kirschbaum" class="h-full">
                                </div>
                                <p class="mt-6 flex-1 text-xs text-gray-600 md:text-sm">A team of carefully curated Laravel experts with a history of delivering practical and efficient solutions to complex problems.</p>
                                <a href="/partner/kirschbaum-development-group" class="group mt-6 inline-flex items-center text-red-600 font-medium">
                                    <span>More about Kirschbaum</span>
                                    <span class="ml-2 transform transition-transform group-hover:translate-x-1">→</span>
                                </a>
                            </div>
                        </li>
                        <li>
>>>>>>> 0158b38c
                            <div class="flex flex-col h-full p-12 bg-white shadow-lg">
                                <div class="h-10">
                                    <img src="/img/partners/byte5.png" alt="byte5" class="h-full">
                                </div>
                                <p class="mt-6 flex-1 text-xs text-gray-600 md:text-sm">Specializing in innovative open source technologies to create great web applications, sites and shops for their international clients.</p>
                                <a href="/partner/byte5" class="group mt-6 inline-flex items-center text-red-600 font-medium">
                                    <span>More about byte5</span>
                                    <span class="ml-2 transform transition-transform group-hover:translate-x-1">→</span>
                                </a>
                            </div>
                        </li>
                        <li>
                            <div class="flex flex-col h-full p-12 bg-white shadow-lg">
                                <div class="h-10">
                                    <img src="/img/partners/cubet.png" alt="Cubet" class="h-full">
                                </div>
                                <p class="mt-6 flex-1 text-xs text-gray-600 md:text-sm">Cubet Techno Labs is a 150+ member Digital Engineering company, helping to deliver your digital dreams to perfection.</p>
                                <a href="/partner/cubet" class="group mt-6 inline-flex items-center text-red-600 font-medium">
                                    <span>More about Cubet</span>
                                    <span class="ml-2 transform transition-transform group-hover:translate-x-1">→</span>
                                </a>
                            </div>
                        </li>
                        <li>
                            <div class="flex flex-col h-full p-12 bg-white shadow-lg">
                                <div class="h-10">
                                    <img src="/img/partners/ideil.min.svg" alt="ideil." class="h-full">
                                </div>
                                <p class="mt-6 flex-1 text-xs text-gray-600 md:text-sm">ideil’s main focus is custom software development. This is the thing that they enjoy doing as it is always a new challenge.</p>
                                <a href="/partner/ideil" class="group mt-6 inline-flex items-center text-red-600 font-medium">
                                    <span>More about ideil.</span>
                                    <span class="ml-2 transform transition-transform group-hover:translate-x-1">→</span>
                                </a>
                            </div>
                        </li>
                        <li>
                            <div class="flex flex-col h-full p-12 bg-white shadow-lg">
                                <div>
                                    <img src="/img/partners/cyberduck.png" alt="Cyber-Duck" class="h-full w-64">
                                </div>
                                <p class="mt-6 flex-1 text-xs text-gray-600 md:text-sm">The Cyber-Duck team is comprised of 45+ user experience experts, software developers and marketing strategists based in the UK and USA.</p>
                                <a href="/partner/cyber-duck" class="group mt-6 inline-flex items-center text-red-600 font-medium">
                                    <span>More about Cyber-Duck</span>
                                    <span class="ml-2 transform transition-transform group-hover:translate-x-1">→</span>
                                </a>
                            </div>
                        </li>
                        <li>
                            <div class="flex flex-col h-full p-12 bg-white shadow-lg">
                                <div class="h-10">
                                    <img src="/img/partners/aboutyou.svg" alt="About You" class="h-full">
                                </div>
                                <p class="mt-6 flex-1 text-xs text-gray-600 md:text-sm">ABOUT YOU is one of the fastest-growing e-commerce startups in Europe located in the city center of Hamburg.</p>
                                <a href="/partner/about-you" class="group mt-6 inline-flex items-center text-red-600 font-medium">
                                    <span>More about About You</span>
                                    <span class="ml-2 transform transition-transform group-hover:translate-x-1">→</span>
                                </a>
                            </div>
                        </li>
                        <li>
                            <div class="flex flex-col h-full p-12 bg-white shadow-lg">
                                <div class="h-14">
                                    <img src="/img/partners/romega.svg" alt="Romega Software" class="h-full">
                                </div>
                                <p class="mt-6 flex-1 text-xs text-gray-600 md:text-sm">Braden and Ben are infrastructure, development, and business management leaders who offer you their expertise and partnership so you can move from ideation to deployment and beyond with confidence.</p>
                                <a href="/partner/romega-software" class="group mt-6 inline-flex items-center text-red-600 font-medium">
                                    <span>More about Romega</span>
                                    <span class="ml-2 transform transition-transform group-hover:translate-x-1">→</span>
                                </a>
                            </div>
                        </li>
                        <li>
                            <div class="flex flex-col h-full p-12 bg-white shadow-lg">
                                <div class="h-14">
                                    <img src="/img/partners/curotec.png" alt="Curotect" class="h-full">
                                </div>
                                <p class="mt-6 flex-1 text-xs text-gray-600 md:text-sm">Curotec is a team of Laravel architects and senior engineers with extensive experience in web, e-commerce, integrations, and application development</p>
                                <a href="/partner/curotec" class="group mt-6 inline-flex items-center text-red-600 font-medium">
                                    <span>More about Curotec</span>
                                    <span class="ml-2 transform transition-transform group-hover:translate-x-1">→</span>
                                </a>
                            </div>
                        </li>
                        <li>
                            <div class="flex flex-col h-full p-12 bg-white shadow-lg">
                                <div class="h-14">
                                    <img src="/img/partners/jump24.jpg" alt="Jump24" class="h-full">
                                </div>
                                <p class="mt-6 flex-1 text-xs text-gray-600 md:text-sm">Having worked across many different industries and client sizes, we relish in solving complex challenges to ensure that our projects are a success.</p>
                                <a href="/partner/jump24" class="group mt-6 inline-flex items-center text-red-600 font-medium">
                                    <span>More about Jump24</span>
                                    <span class="ml-2 transform transition-transform group-hover:translate-x-1">→</span>
                                </a>
                            </div>
                        </li>
                    </ul>
                </div>
            </div>
        </div>
    </div>
@stop<|MERGE_RESOLUTION|>--- conflicted
+++ resolved
@@ -74,7 +74,6 @@
                                         <span class="ml-3 transform transition group-hover:translate-x-1">→</span>
                                     </a>
                                 </div>
-<<<<<<< HEAD
                             @elseif($featured == 'kirschbaum')
                                 <img class="w-full md:absolute md:right-1/2 md:top-0 md:w-224" src="/img/partners/img_kirschbaum_detail.jpg" alt="Kirschbaum" style="right: 20%;">
                                 <div class="p-12 bg-white shadow-lg md:relative md:w-3/4 md:ml-auto lg:px-24 lg:py-20">
@@ -83,7 +82,9 @@
                                     <p class="mt-6 text-gray-600 lg:text-lg">A team of carefully curated Laravel experts with a history of delivering practical and efficient solutions to complex problems.</p>
                                     <a href="/partner/kirschbaum-development-group" class="group mt-8 inline-flex items-center text-red-600 font-medium">
                                         <span>More about Kirschbaum</span>
-=======
+                                        <span class="ml-3 transform transition group-hover:translate-x-1">→</span>
+                                    </a>
+                                </div>
                             @elseif($featured == 'byte5')
                                 <img class="w-full md:absolute md:right-1/2 md:top-0 md:w-224" width="1200" height="800" src="/img/partners/byte5_banner.jpg" alt="byte5" style="right: 53%;">
                                 <div class="p-12 bg-white shadow-lg md:relative md:w-3/4 md:ml-auto lg:px-24 lg:py-20">
@@ -92,7 +93,6 @@
                                     <p class="mt-6 text-gray-600 lg:text-lg">byte5 is a web technology company based in Frankfurt, Germany. For over 10 years we have been specializing in innovative open source technologies.</p>
                                     <a href="/partner/byte5" class="group mt-8 inline-flex items-center text-red-600 font-medium">
                                         <span>More about byte5</span>
->>>>>>> 0158b38c
                                         <span class="ml-3 transform transition group-hover:translate-x-1">→</span>
                                     </a>
                                 </div>
@@ -151,38 +151,20 @@
                                             <span>More about Kirschbaum</span>
                                             <span class="ml-2 transform transition-transform group-hover:translate-x-1">→</span>
                                         </a>
+                                    @elseif($otherPartner == 'byte5')
+                                        <div class="h-10">
+                                            <img src="/img/partners/byte5.png" alt="byte5" class="h-full">
+                                        </div>
+                                        <p class="mt-6 flex-1 text-xs text-gray-600 md:text-sm">Specializing in innovative open source technologies to create great web applications, sites and shops for their international clients.</p>
+                                        <a href="/partner/byte5" class="group mt-6 inline-flex items-center text-red-600 font-medium">
+                                            <span>More about byte5</span>
+                                            <span class="ml-2 transform transition-transform group-hover:translate-x-1">→</span>
+                                        </a>
                                     @endif
                                 </div>
                             </li>
                         @endforeach
-<<<<<<< HEAD
-<!--                         <li>
-=======
-                        <li>
-                            <div class="flex flex-col h-full p-12 bg-white shadow-lg">
-                                <div class="h-10">
-                                    <img src="/img/partners/kirschbaum-2.min.svg" alt="Kirschbaum" class="h-full">
-                                </div>
-                                <p class="mt-6 flex-1 text-xs text-gray-600 md:text-sm">A team of carefully curated Laravel experts with a history of delivering practical and efficient solutions to complex problems.</p>
-                                <a href="/partner/kirschbaum-development-group" class="group mt-6 inline-flex items-center text-red-600 font-medium">
-                                    <span>More about Kirschbaum</span>
-                                    <span class="ml-2 transform transition-transform group-hover:translate-x-1">→</span>
-                                </a>
-                            </div>
-                        </li>
-                        <li>
->>>>>>> 0158b38c
-                            <div class="flex flex-col h-full p-12 bg-white shadow-lg">
-                                <div class="h-10">
-                                    <img src="/img/partners/byte5.png" alt="byte5" class="h-full">
-                                </div>
-                                <p class="mt-6 flex-1 text-xs text-gray-600 md:text-sm">Specializing in innovative open source technologies to create great web applications, sites and shops for their international clients.</p>
-                                <a href="/partner/byte5" class="group mt-6 inline-flex items-center text-red-600 font-medium">
-                                    <span>More about byte5</span>
-                                    <span class="ml-2 transform transition-transform group-hover:translate-x-1">→</span>
-                                </a>
-                            </div>
-                        </li>
+
                         <li>
                             <div class="flex flex-col h-full p-12 bg-white shadow-lg">
                                 <div class="h-10">

--- conflicted
+++ resolved
@@ -1,9 +1,4 @@
 {
-<<<<<<< HEAD
     "/js/app.js": "/js/app.js?id=dab46ddeb4f5d4540f03",
-    "/css/app.css": "/css/app.css?id=2506acfbb8ff9dd12a9e"
-=======
-    "/js/app.js": "/js/app.js?id=74c2fd8a3506382f0a12",
-    "/css/app.css": "/css/app.css?id=039f05f4569e3f7714b2"
->>>>>>> fd6a36cc
+    "/css/app.css": "/css/app.css?id=bf8e69319b475254445e"
 }
{
<<<<<<< HEAD
    "/js/app.js": "/js/app.js?id=f2e8799b79be7c5e8fc5",
    "/css/app.css": "/css/app.css?id=52273ce186f70af2eb01"
=======
    "/js/app.js": "/js/app.js?id=39c625784c1306e10ec4",
    "/css/app.css": "/css/app.css?id=3f0d9a8c2fb96a8192ba"
>>>>>>> 1e53be4f
}<|MERGE_RESOLUTION|>--- conflicted
+++ resolved
@@ -1,9 +1,4 @@
 {
-<<<<<<< HEAD
-    "/js/app.js": "/js/app.js?id=f2e8799b79be7c5e8fc5",
-    "/css/app.css": "/css/app.css?id=52273ce186f70af2eb01"
-=======
     "/js/app.js": "/js/app.js?id=39c625784c1306e10ec4",
     "/css/app.css": "/css/app.css?id=3f0d9a8c2fb96a8192ba"
->>>>>>> 1e53be4f
 }